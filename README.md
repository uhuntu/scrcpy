# scrcpy (v1.13)

This application provides display and control of Android devices connected on
USB (or [over TCP/IP][article-tcpip]). It does not require any _root_ access.
It works on _GNU/Linux_, _Windows_ and _macOS_.

![screenshot](assets/screenshot-debian-600.jpg)

It focuses on:

 - **lightness** (native, displays only the device screen)
 - **performance** (30~60fps)
 - **quality** (1920×1080 or above)
 - **low latency** ([35~70ms][lowlatency])
 - **low startup time** (~1 second to display the first image)
 - **non-intrusiveness** (nothing is left installed on the device)

[lowlatency]: https://github.com/Genymobile/scrcpy/pull/646


## Requirements

The Android device requires at least API 21 (Android 5.0).

Make sure you [enabled adb debugging][enable-adb] on your device(s).

[enable-adb]: https://developer.android.com/studio/command-line/adb.html#Enabling

On some devices, you also need to enable [an additional option][control] to
control it using keyboard and mouse.

[control]: https://github.com/Genymobile/scrcpy/issues/70#issuecomment-373286323


## Get the app


### Linux

On Debian (_testing_ and _sid_ for now) and Ubuntu (20.04):

```
apt install scrcpy
```

A [Snap] package is available: [`scrcpy`][snap-link].

[snap-link]: https://snapstats.org/snaps/scrcpy

[snap]: https://en.wikipedia.org/wiki/Snappy_(package_manager)

For Arch Linux, an [AUR] package is available: [`scrcpy`][aur-link].

[AUR]: https://wiki.archlinux.org/index.php/Arch_User_Repository
[aur-link]: https://aur.archlinux.org/packages/scrcpy/

For Gentoo, an [Ebuild] is available: [`scrcpy/`][ebuild-link].

[Ebuild]: https://wiki.gentoo.org/wiki/Ebuild
[ebuild-link]: https://github.com/maggu2810/maggu2810-overlay/tree/master/app-mobilephone/scrcpy

You could also [build the app manually][BUILD] (don't worry, it's not that
hard).



### Windows

For Windows, for simplicity, a prebuilt archive with all the dependencies
(including `adb`) is available:

 - [`scrcpy-win64-v1.13.zip`][direct-win64]  
   _(SHA-256: 806aafc00d4db01513193addaa24f47858893ba5efe75770bfef6ae1ea987d27)_

[direct-win64]: https://github.com/Genymobile/scrcpy/releases/download/v1.13/scrcpy-win64-v1.13.zip

It is also available in [Chocolatey]:

[Chocolatey]: https://chocolatey.org/

```bash
choco install scrcpy
choco install adb    # if you don't have it yet
```

And in [Scoop]:

```bash
scoop install scrcpy
scoop install adb    # if you don't have it yet
```

[Scoop]: https://scoop.sh

You can also [build the app manually][BUILD].


### macOS

The application is available in [Homebrew]. Just install it:

[Homebrew]: https://brew.sh/

```bash
brew install scrcpy
```

You need `adb`, accessible from your `PATH`. If you don't have it yet:

```bash
brew cask install android-platform-tools
```

You can also [build the app manually][BUILD].


## Run

Plug an Android device, and execute:

```bash
scrcpy
```

It accepts command-line arguments, listed by:

```bash
scrcpy --help
```

## Features

### Capture configuration

#### Reduce size

Sometimes, it is useful to mirror an Android device at a lower definition to
increase performance.

To limit both the width and height to some value (e.g. 1024):

```bash
scrcpy --max-size 1024
scrcpy -m 1024  # short version
```

The other dimension is computed to that the device aspect ratio is preserved.
That way, a device in 1920×1080 will be mirrored at 1024×576.


#### Change bit-rate

The default bit-rate is 8 Mbps. To change the video bitrate (e.g. to 2 Mbps):

```bash
scrcpy --bit-rate 2M
scrcpy -b 2M  # short version
```

#### Limit frame rate

The capture frame rate can be limited:

```bash
scrcpy --max-fps 15
```

This is officially supported since Android 10, but may work on earlier versions.

#### Crop

The device screen may be cropped to mirror only part of the screen.

This is useful for example to mirror only one eye of the Oculus Go:

```bash
scrcpy --crop 1224:1440:0:0   # 1224x1440 at offset (0,0)
```

If `--max-size` is also specified, resizing is applied after cropping.


#### Lock video orientation


To lock the orientation of the mirroring:

```bash
scrcpy --lock-video-orientation 0   # natural orientation
scrcpy --lock-video-orientation 1   # 90° counterclockwise
scrcpy --lock-video-orientation 2   # 180°
scrcpy --lock-video-orientation 3   # 90° clockwise
```

This affects recording orientation.


### Recording

It is possible to record the screen while mirroring:

```bash
scrcpy --record file.mp4
scrcpy -r file.mkv
```

To disable mirroring while recording:

```bash
scrcpy --no-display --record file.mp4
scrcpy -Nr file.mkv
# interrupt recording with Ctrl+C
```

"Skipped frames" are recorded, even if they are not displayed in real time (for
performance reasons). Frames are _timestamped_ on the device, so [packet delay
variation] does not impact the recorded file.

[packet delay variation]: https://en.wikipedia.org/wiki/Packet_delay_variation


### Connection

#### Wireless

_Scrcpy_ uses `adb` to communicate with the device, and `adb` can [connect] to a
device over TCP/IP:

1. Connect the device to the same Wi-Fi as your computer.
2. Get your device IP address (in Settings → About phone → Status).
3. Enable adb over TCP/IP on your device: `adb tcpip 5555`.
4. Unplug your device.
5. Connect to your device: `adb connect DEVICE_IP:5555` _(replace `DEVICE_IP`)_.
6. Run `scrcpy` as usual.

It may be useful to decrease the bit-rate and the definition:

```bash
scrcpy --bit-rate 2M --max-size 800
scrcpy -b2M -m800  # short version
```

[connect]: https://developer.android.com/studio/command-line/adb.html#wireless


#### Multi-devices

If several devices are listed in `adb devices`, you must specify the _serial_:

```bash
scrcpy --serial 0123456789abcdef
scrcpy -s 0123456789abcdef  # short version
```

If the device is connected over TCP/IP:

```bash
scrcpy --serial 192.168.0.1:5555
scrcpy -s 192.168.0.1:5555  # short version
```

You can start several instances of _scrcpy_ for several devices.

#### Autostart on device connection

You could use [AutoAdb]:

```bash
autoadb scrcpy -s '{}'
```

[AutoAdb]: https://github.com/rom1v/autoadb

#### SSH tunnel

To connect to a remote device, it is possible to connect a local `adb` client to
a remote `adb` server (provided they use the same version of the _adb_
protocol):

```bash
adb kill-server    # kill the local adb server on 5037
ssh -CN -L5037:localhost:5037 -R27183:localhost:27183 your_remote_computer
# keep this open
```

From another terminal:

```bash
scrcpy
```

Like for wireless connections, it may be useful to reduce quality:

```
scrcpy -b2M -m800 --max-fps 15
```

### Window configuration

#### Title

By default, the window title is the device model. It can be changed:

```bash
scrcpy --window-title 'My device'
```

#### Position and size

The initial window position and size may be specified:

```bash
scrcpy --window-x 100 --window-y 100 --window-width 800 --window-height 600
```

#### Borderless

To disable window decorations:

```bash
scrcpy --window-borderless
```

#### Always on top

To keep the scrcpy window always on top:

```bash
scrcpy --always-on-top
```

#### Fullscreen

The app may be started directly in fullscreen:

```bash
scrcpy --fullscreen
scrcpy -f  # short version
```

Fullscreen can then be toggled dynamically with `Ctrl`+`f`.

#### Rotation

The window may be rotated:

```bash
scrcpy --rotation 1
```

Possibles values are:
 - `0`: no rotation
 - `1`: 90 degrees counterclockwise
 - `2`: 180 degrees
 - `3`: 90 degrees clockwise

The rotation can also be changed dynamically with `Ctrl`+`←` _(left)_ and
`Ctrl`+`→` _(right)_.

Note that _scrcpy_ manages 3 different rotations:
 - `Ctrl`+`r` requests the device to switch between portrait and landscape (the
   current running app may refuse, if it does support the requested
   orientation).
 - `--lock-video-orientation` changes the mirroring orientation (the orientation
   of the video sent from the device to the computer). This affects the
   recording.
 - `--rotation` (or `Ctrl`+`←`/`Ctrl`+`→`) rotates only the window content. This
   affects only the display, not the recording.


### Other mirroring options

#### Read-only

To disable controls (everything which can interact with the device: input keys,
mouse events, drag&drop files):

```bash
scrcpy --no-control
scrcpy -n
```

#### Display

If several displays are available, it is possible to select the display to
mirror:

```bash
scrcpy --display 1
```

The list of display ids can be retrieved by:

```
adb shell dumpsys display   # search "mDisplayId=" in the output
```

<<<<<<< HEAD
#### Stay awake

To prevent the device to sleep after some delay:

```bash
scrcpy --stay-awake
scrcpy -w
```

The initial state is restored when scrcpy is closed.
=======
The secondary display may only be controlled if the device runs at least Android
10 (otherwise it is mirrored in read-only).
>>>>>>> 82446b6b


#### Turn screen off

It is possible to turn the device screen off while mirroring on start with a
command-line option:

```bash
scrcpy --turn-screen-off
scrcpy -S
```

Or by pressing `Ctrl`+`o` at any time.

To turn it back on, press `POWER` (or `Ctrl`+`p`).

It can be useful to also prevent the device to sleep:

```bash
scrcpy --turn-screen-off --stay-awake
scrcpy -Sw
```


#### Render expired frames

By default, to minimize latency, _scrcpy_ always renders the last decoded frame
available, and drops any previous one.

To force the rendering of all frames (at a cost of a possible increased
latency), use:

```bash
scrcpy --render-expired-frames
```

#### Show touches

For presentations, it may be useful to show physical touches (on the physical
device).

Android provides this feature in _Developers options_.

_Scrcpy_ provides an option to enable this feature on start and restore the
initial value on exit:

```bash
scrcpy --show-touches
scrcpy -t
```

Note that it only shows _physical_ touches (with the finger on the device).


### Input control

#### Rotate device screen

Press `Ctrl`+`r` to switch between portrait and landscape modes.

Note that it rotates only if the application in foreground supports the
requested orientation.

#### Copy-paste

It is possible to synchronize clipboards between the computer and the device, in
both directions:

 - `Ctrl`+`c` copies the device clipboard to the computer clipboard;
 - `Ctrl`+`Shift`+`v` copies the computer clipboard to the device clipboard;
 - `Ctrl`+`v` _pastes_ the computer clipboard as a sequence of text events (but
   breaks non-ASCII characters).

#### Text injection preference

There are two kinds of [events][textevents] generated when typing text:
 - _key events_, signaling that a key is pressed or released;
 - _text events_, signaling that a text has been entered.

By default, letters are injected using key events, so that the keyboard behaves
as expected in games (typically for WASD keys).

But this may [cause issues][prefertext]. If you encounter such a problem, you
can avoid it by:

```bash
scrcpy --prefer-text
```

(but this will break keyboard behavior in games)

[textevents]: https://blog.rom1v.com/2018/03/introducing-scrcpy/#handle-text-input
[prefertext]: https://github.com/Genymobile/scrcpy/issues/650#issuecomment-512945343


### File drop

#### Install APK

To install an APK, drag & drop an APK file (ending with `.apk`) to the _scrcpy_
window.

There is no visual feedback, a log is printed to the console.


#### Push file to device

To push a file to `/sdcard/` on the device, drag & drop a (non-APK) file to the
_scrcpy_ window.

There is no visual feedback, a log is printed to the console.

The target directory can be changed on start:

```bash
scrcpy --push-target /sdcard/foo/bar/
```


### Audio forwarding

Audio is not forwarded by _scrcpy_. Use [USBaudio] (Linux-only).

Also see [issue #14].

[USBaudio]: https://github.com/rom1v/usbaudio
[issue #14]: https://github.com/Genymobile/scrcpy/issues/14


## Shortcuts

 | Action                                 |   Shortcut                    |   Shortcut (macOS)
 | -------------------------------------- |:----------------------------- |:-----------------------------
 | Switch fullscreen mode                 | `Ctrl`+`f`                    | `Cmd`+`f`
 | Rotate display left                    | `Ctrl`+`←` _(left)_           | `Cmd`+`←` _(left)_
 | Rotate display right                   | `Ctrl`+`→` _(right)_          | `Cmd`+`→` _(right)_
 | Resize window to 1:1 (pixel-perfect)   | `Ctrl`+`g`                    | `Cmd`+`g`
 | Resize window to remove black borders  | `Ctrl`+`x` \| _Double-click¹_ | `Cmd`+`x`  \| _Double-click¹_
 | Click on `HOME`                        | `Ctrl`+`h` \| _Middle-click_  | `Ctrl`+`h` \| _Middle-click_
 | Click on `BACK`                        | `Ctrl`+`b` \| _Right-click²_  | `Cmd`+`b`  \| _Right-click²_
 | Click on `APP_SWITCH`                  | `Ctrl`+`s`                    | `Cmd`+`s`
 | Click on `MENU`                        | `Ctrl`+`m`                    | `Ctrl`+`m`
 | Click on `VOLUME_UP`                   | `Ctrl`+`↑` _(up)_             | `Cmd`+`↑` _(up)_
 | Click on `VOLUME_DOWN`                 | `Ctrl`+`↓` _(down)_           | `Cmd`+`↓` _(down)_
 | Click on `POWER`                       | `Ctrl`+`p`                    | `Cmd`+`p`
 | Power on                               | _Right-click²_                | _Right-click²_
 | Turn device screen off (keep mirroring)| `Ctrl`+`o`                    | `Cmd`+`o`
 | Rotate device screen                   | `Ctrl`+`r`                    | `Cmd`+`r`
 | Expand notification panel              | `Ctrl`+`n`                    | `Cmd`+`n`
 | Collapse notification panel            | `Ctrl`+`Shift`+`n`            | `Cmd`+`Shift`+`n`
 | Copy device clipboard to computer      | `Ctrl`+`c`                    | `Cmd`+`c`
 | Paste computer clipboard to device     | `Ctrl`+`v`                    | `Cmd`+`v`
 | Copy computer clipboard to device      | `Ctrl`+`Shift`+`v`            | `Cmd`+`Shift`+`v`
 | Enable/disable FPS counter (on stdout) | `Ctrl`+`i`                    | `Cmd`+`i`

_¹Double-click on black borders to remove them._  
_²Right-click turns the screen on if it was off, presses BACK otherwise._


## Custom paths

To use a specific _adb_ binary, configure its path in the environment variable
`ADB`:

    ADB=/path/to/adb scrcpy

To override the path of the `scrcpy-server` file, configure its path in
`SCRCPY_SERVER_PATH`.

[useful]: https://github.com/Genymobile/scrcpy/issues/278#issuecomment-429330345


## Why _scrcpy_?

A colleague challenged me to find a name as unpronounceable as [gnirehtet].

[`strcpy`] copies a **str**ing; `scrcpy` copies a **scr**een.

[gnirehtet]: https://github.com/Genymobile/gnirehtet
[`strcpy`]: http://man7.org/linux/man-pages/man3/strcpy.3.html


## How to build?

See [BUILD].

[BUILD]: BUILD.md


## Common issues

See the [FAQ](FAQ.md).


## Developers

Read the [developers page].

[developers page]: DEVELOP.md


## Licence

    Copyright (C) 2018 Genymobile
    Copyright (C) 2018-2020 Romain Vimont

    Licensed under the Apache License, Version 2.0 (the "License");
    you may not use this file except in compliance with the License.
    You may obtain a copy of the License at

        http://www.apache.org/licenses/LICENSE-2.0

    Unless required by applicable law or agreed to in writing, software
    distributed under the License is distributed on an "AS IS" BASIS,
    WITHOUT WARRANTIES OR CONDITIONS OF ANY KIND, either express or implied.
    See the License for the specific language governing permissions and
    limitations under the License.

## Articles

- [Introducing scrcpy][article-intro]
- [Scrcpy now works wirelessly][article-tcpip]

[article-intro]: https://blog.rom1v.com/2018/03/introducing-scrcpy/
[article-tcpip]: https://www.genymotion.com/blog/open-source-project-scrcpy-now-works-wirelessly/<|MERGE_RESOLUTION|>--- conflicted
+++ resolved
@@ -395,7 +395,10 @@
 adb shell dumpsys display   # search "mDisplayId=" in the output
 ```
 
-<<<<<<< HEAD
+The secondary display may only be controlled if the device runs at least Android
+10 (otherwise it is mirrored in read-only).
+
+
 #### Stay awake
 
 To prevent the device to sleep after some delay:
@@ -406,10 +409,6 @@
 ```
 
 The initial state is restored when scrcpy is closed.
-=======
-The secondary display may only be controlled if the device runs at least Android
-10 (otherwise it is mirrored in read-only).
->>>>>>> 82446b6b
 
 
 #### Turn screen off
